--- conflicted
+++ resolved
@@ -48,7 +48,6 @@
 /// A shared pointer to a const Collection
 using ConstCollectionPtr = shared_ptr<const Collection>;
 
-<<<<<<< HEAD
 /// @class GeomPath
 /// A MaterialX geometry path, representing the hierarchical location
 /// expressed by a geometry name.
@@ -140,17 +139,6 @@
     StringVec _vec;
     bool _empty;
 };
-=======
-/// A shared pointer to a CollectionAdd
-using CollectionAddPtr = shared_ptr<CollectionAdd>;
-/// A shared pointer to a const CollectionAdd
-using ConstCollectionAddPtr = shared_ptr<const CollectionAdd>;
-
-/// A shared pointer to a CollectionRemove
-using CollectionRemovePtr = shared_ptr<CollectionRemove>;
-/// A shared pointer to a const CollectionRemove
-using ConstCollectionRemovePtr = shared_ptr<const CollectionRemove>;
->>>>>>> d16eff07
 
 /// @class GeomElement
 /// The base class for geometric elements, which support bindings to geometries
